--- conflicted
+++ resolved
@@ -124,7 +124,6 @@
         }
     }
 
-<<<<<<< HEAD
     pub fn get_type_info_option(&self, def_id: DefId) -> Option<&TypeInfo> {
         match self.find_domain(def_id.0) {
             Some(domain) => domain.type_info_option(def_id),
@@ -132,17 +131,8 @@
         }
     }
 
-    pub fn get_docs(&self, def_id: DefId) -> Option<std::string::String> {
-        let docs = self.data.docs.get(&def_id)?;
-        if docs.is_empty() {
-            None
-        } else {
-            Some(docs.join("\n"))
-        }
-=======
     pub fn get_docs(&self, def_id: DefId) -> Option<TextConstant> {
         self.data.docs.get(&def_id).copied()
->>>>>>> 5da20238
     }
 
     pub fn get_text_pattern(&self, def_id: DefId) -> Option<&TextPattern> {
