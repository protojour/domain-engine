--- conflicted
+++ resolved
@@ -9,11 +9,8 @@
     "ontol-compiler",
     "ontol-parser",
     "ontol-test-utils",
-<<<<<<< HEAD
     "ontol-lsp",
-=======
     "ontool",
->>>>>>> 4ec6d024
 ]
 
 [workspace.dependencies]
