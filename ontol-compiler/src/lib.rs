#![forbid(unsafe_code)]

use std::{
    collections::{BTreeSet, HashMap},
    ops::Index,
    sync::Arc,
};

use codegen::task::{execute_codegen_tasks, CodegenTasks};
use def::{
    BuiltinRelationKind, DefKind, DefVisibility, Defs, LookupRelationshipMeta, RelationshipMeta,
    TypeDef,
};

use documented::DocumentedFields;
pub use error::*;
use fnv::FnvHashMap;
use indexmap::IndexMap;
use interface::{
    graphql::generate_schema::generate_graphql_schema,
    serde::{serde_generator::SerdeGenerator, SerdeKey},
};
use lowering::Lowering;
use mem::Mem;
use namespace::{Namespaces, Space};
use ontol_runtime::{
    config::PackageConfig,
    interface::{
        serde::{SerdeDef, SerdeModifier},
        DomainInterface,
    },
    ontology::{
        BasicTypeInfo, DataRelationshipInfo, DataRelationshipKind, DataRelationshipSource,
        DataRelationshipTarget, Domain, EntityInfo, MapLossiness, MapMeta, OntolDomainMeta,
        Ontology, TypeInfo, TypeKind,
    },
<<<<<<< HEAD
    text_like_types::TextLikeType,
=======
    text::TextConstant,
>>>>>>> 16842067
    value::PropertyId,
    DefId, PackageId,
};
use ontology_graph::OntologyGraph;
use package::{PackageTopology, Packages, ParsedPackage, ONTOL_PKG};
use pattern::Patterns;
use primitive::Primitives;
use relation::{Properties, Relations, UnionMemberCache};
pub use source::*;
use strings::Strings;
use text_patterns::{compile_all_text_patterns, TextPatterns};
use tracing::debug;
use type_check::seal::SealCtx;
use types::{DefTypes, Types};

use crate::{def::RelParams, primitive::PrimitiveKind, repr::repr_model::ReprKind};

pub mod error;
pub mod hir_unify;
pub mod mem;
pub mod ontology_graph;
pub mod package;
pub mod primitive;
pub mod source;

mod codegen;
mod compiler_queries;
mod def;
mod interface;
mod lowering;
mod map;
mod map_arm_def_inference;
mod namespace;
mod ontol_domain;
mod pattern;
mod regex_util;
mod relation;
mod repr;
mod sequence;
mod strings;
mod text_patterns;
mod type_check;
mod typed_hir;
mod types;

#[derive(Debug)]
pub struct Compiler<'m> {
    pub sources: Sources,

    pub(crate) packages: Packages,
    pub(crate) package_names: Vec<(PackageId, TextConstant)>,

    pub(crate) namespaces: Namespaces<'m>,
    pub(crate) defs: Defs<'m>,
    pub(crate) package_config_table: FnvHashMap<PackageId, PackageConfig>,
    pub(crate) primitives: Primitives,
    pub(crate) patterns: Patterns,

    pub(crate) strings: Strings<'m>,
    pub(crate) types: Types<'m>,
    pub(crate) def_types: DefTypes<'m>,
    pub(crate) relations: Relations,
    pub(crate) seal_ctx: SealCtx,
    pub(crate) text_patterns: TextPatterns,

    pub(crate) codegen_tasks: CodegenTasks<'m>,

    pub(crate) errors: CompileErrors,
}

impl<'m> Compiler<'m> {
    pub fn new(mem: &'m Mem, sources: Sources) -> Self {
        let mut defs = Defs::default();
        let primitives = Primitives::new(&mut defs);

        Self {
            sources,
            packages: Default::default(),
            package_names: Default::default(),
            namespaces: Default::default(),
            defs,
            package_config_table: Default::default(),
            primitives,
            patterns: Default::default(),
            strings: Strings::new(mem),
            types: Types::new(mem),
            def_types: Default::default(),
            relations: Relations::default(),
            seal_ctx: Default::default(),
            text_patterns: TextPatterns::default(),
            codegen_tasks: Default::default(),
            errors: Default::default(),
        }
    }

    /// Entry point of all compilation: Compiles the full package topology
    pub fn compile_package_topology(
        &mut self,
        topology: PackageTopology,
    ) -> Result<(), UnifiedCompileError> {
        // There could be errors in the ontol domain, this is useful for development:
        self.check_error()?;

        for parsed_package in topology.packages {
            debug!(
                "lower {:?}: {:?}",
                parsed_package.package_id, parsed_package.reference
            );
            let source_id = self
                .sources
                .source_id_for_package(parsed_package.package_id)
                .expect("no source id available for package");
            let src = self
                .sources
                .get_source(source_id)
                .expect("no compiled source available");

            self.lower_and_check_next_domain(parsed_package, src)?;
        }

        execute_codegen_tasks(self);
        compile_all_text_patterns(self);
        self.relations.sort_property_tables();
        self.check_error()
    }

    /// Lower statements from the next domain,
    /// perform type check against its dependent domains,
    /// and seal the types at the end.
    fn lower_and_check_next_domain(
        &mut self,
        package: ParsedPackage,
        src: Src,
    ) -> Result<(), UnifiedCompileError> {
        for error in package.parser_errors {
            self.push_error(match error {
                ontol_parser::Error::Lex(lex_error) => {
                    let span = lex_error.span();
                    CompileError::Lex(LexError::new(lex_error)).spanned(&src.span(&span))
                }
                ontol_parser::Error::Parse(parse_error) => {
                    let span = parse_error.span();
                    CompileError::Parse(ParseError::new(parse_error)).spanned(&src.span(&span))
                }
            });
        }

        let package_def_id = self.defs.alloc_def_id(package.package_id);
        self.define_package(package_def_id);

        self.packages
            .loaded_packages
            .insert(package.reference, package_def_id);

        self.package_config_table
            .insert(package.package_id, package.config);

        let lowered = Lowering::new(self, &src)
            .lower_statements(package.statements)
            .finish();

        for def_id in lowered.root_defs {
            if lowered.map_defs.contains(&def_id) {
                if let Some(inference_info) = self.check_map_arm_def_inference(def_id) {
                    self.type_check().check_def_sealed(inference_info.source.1);
                    let new_defs = self
                        .map_arm_def_inferencer(def_id)
                        .infer_map_arm_type(inference_info);

                    for def_id in new_defs {
                        self.type_check().check_def_shallow(def_id);
                    }

                    self.type_check().check_def_sealed(inference_info.target.1);
                }
            }

            self.type_check().check_def_shallow(def_id);
        }

        self.seal_domain(package.package_id);

        self.package_names
            .push((package.package_id, self.strings.intern_constant(&src.name)));

        self.check_error()
    }

    /// Get the current ontology graph (which is serde-serializable)
    pub fn ontology_graph(&self) -> OntologyGraph<'_, 'm> {
        OntologyGraph::from(self)
    }

    /// Finish compilation, turn into runtime ontology.
    pub fn into_ontology(mut self) -> Ontology {
        let package_ids = self.package_ids();
        let unique_domain_names = self.unique_domain_names();

        let mut namespaces = std::mem::take(&mut self.namespaces.namespaces);
        let mut package_config_table = std::mem::take(&mut self.package_config_table);
        let mut docs = std::mem::take(&mut self.namespaces.docs);

        for def_id in self.defs.iter_package_def_ids(ONTOL_PKG) {
            #[allow(clippy::single_match)]
            match self.defs.def_kind(def_id) {
                DefKind::Primitive(kind, _ident) => {
                    let name = kind.as_ref();
                    if let Ok(field_docs) = PrimitiveKind::get_field_docs(name) {
                        docs.insert(def_id, vec![field_docs.into()]);
                    }
                }
                DefKind::BuiltinRelType(kind, _ident) => {
                    let name = kind.as_ref();
                    if let Ok(field_docs) = BuiltinRelationKind::get_field_docs(name) {
                        docs.insert(def_id, vec![field_docs.into()]);
                    }
                }
                DefKind::Type(_) => {
                    let tlt = self.defs.string_like_types.get(&def_id).unwrap();
                    let name = tlt.as_ref();
                    if let Ok(field_docs) = TextLikeType::get_field_docs(name) {
                        docs.insert(def_id, vec![field_docs.into()]);
                    }
                }
                _ => {}
            }
        }

        let union_member_cache = {
            let mut cache: FnvHashMap<DefId, BTreeSet<DefId>> = Default::default();

            for package_id in package_ids.iter() {
                let namespace = namespaces.get(package_id).unwrap();

                for (_, union_def_id) in &namespace.types {
                    let Some(ReprKind::StructUnion(variants)) =
                        self.seal_ctx.get_repr_kind(union_def_id)
                    else {
                        continue;
                    };

                    for (variant, _) in variants.iter() {
                        cache.entry(*variant).or_default().insert(*union_def_id);
                    }
                }
            }
            UnionMemberCache { cache }
        };

        let mut strings = self.strings.detach();
        let mut serde_gen = self.serde_generator(&mut strings, &union_member_cache);
        let mut builder = Ontology::builder();

        let dynamic_sequence_operator_addr = serde_gen.make_dynamic_sequence_addr();

        let map_namespaces: FnvHashMap<_, _> = namespaces
            .iter_mut()
            .map(|(package_id, namespace)| {
                (*package_id, std::mem::take(namespace.space_mut(Space::Map)))
            })
            .collect();

        // For now, create serde operators for every domain
        for package_id in package_ids.iter().cloned() {
            let domain_name = *unique_domain_names
                .get(&package_id)
                .expect("Anonymous domain");
            let mut domain = Domain::new(domain_name);

            let namespace = namespaces.remove(&package_id).unwrap();
            let type_namespace = namespace.types;

            if let Some(package_config) = package_config_table.remove(&package_id) {
                builder.add_package_config(package_id, package_config);
            }

            for (type_name, type_def_id) in type_namespace {
                let type_name_constant = serde_gen.strings.intern_constant(type_name);
                let data_relationships = self.find_data_relationships(
                    type_def_id,
                    &union_member_cache,
                    serde_gen.strings,
                );
                let def_kind = self.defs.def_kind(type_def_id);

                domain.add_type(TypeInfo {
                    def_id: type_def_id,
<<<<<<< HEAD
                    kind: self.defs.def_kind(type_def_id).as_type_kind(),
                    public: match self.defs.def_kind(type_def_id) {
=======
                    public: match def_kind {
>>>>>>> 16842067
                        DefKind::Type(TypeDef { visibility, .. }) => {
                            matches!(visibility, DefVisibility::Public)
                        }
                        _ => true,
                    },
                    kind: match self.entity_info(
                        type_def_id,
                        type_name_constant,
                        &mut serde_gen,
                        &data_relationships,
                    ) {
                        Some(entity_info) => TypeKind::Entity(entity_info),
                        None => def_kind.as_ontology_type_kind(BasicTypeInfo {
                            name: Some(type_name_constant),
                        }),
                    },
                    operator_addr: serde_gen.gen_addr_lazy(SerdeKey::Def(SerdeDef::new(
                        type_def_id,
                        SerdeModifier::json_default(),
                    ))),
                    data_relationships,
                });
            }

            for type_def_id in namespace.anonymous {
                domain.add_type(TypeInfo {
                    def_id: type_def_id,
                    kind: self.defs.def_kind(type_def_id).as_type_kind(),
                    public: false,
                    kind: self
                        .defs
                        .def_kind(type_def_id)
                        .as_ontology_type_kind(BasicTypeInfo { name: None }),
                    operator_addr: serde_gen.gen_addr_lazy(SerdeKey::Def(SerdeDef::new(
                        type_def_id,
                        SerdeModifier::json_default(),
                    ))),
                    data_relationships: self.find_data_relationships(
                        type_def_id,
                        &union_member_cache,
                        serde_gen.strings,
                    ),
                });
            }

            builder.add_domain(package_id, domain);
        }

        // interface handling
        let domain_interfaces = {
            let mut interfaces: FnvHashMap<PackageId, Vec<DomainInterface>> = Default::default();
            for package_id in package_ids.iter().cloned() {
                if package_id == ONTOL_PKG {
                    continue;
                }

                if let Some(schema) = generate_graphql_schema(
                    package_id,
                    builder.partial_ontology(),
                    &self.primitives,
                    map_namespaces.get(&package_id),
                    &self.codegen_tasks,
                    &union_member_cache,
                    &mut serde_gen,
                ) {
                    interfaces
                        .entry(package_id)
                        .or_default()
                        .push(DomainInterface::GraphQL(Arc::new(schema)));
                }
            }
            interfaces
        };

        let (serde_operators, _) = serde_gen.finish();

        let mut property_flows = vec![];

        let map_meta_table = self
            .codegen_tasks
            .result_map_proc_table
            .into_iter()
            .map(|(key, procedure)| {
                let propflow_range = if let Some(current_prop_flows) =
                    self.codegen_tasks.result_propflow_table.remove(&key)
                {
                    let start: u32 = property_flows.len().try_into().unwrap();
                    let len: u32 = current_prop_flows.len().try_into().unwrap();
                    property_flows.extend(current_prop_flows);
                    start..(start + len)
                } else {
                    0..0
                };

                let metadata = self.codegen_tasks.result_metadata_table.remove(&key);

                (
                    key,
                    MapMeta {
                        procedure,
                        propflow_range,
                        lossiness: metadata
                            .map(|metadata| metadata.lossiness)
                            .unwrap_or(MapLossiness::Lossy),
                    },
                )
            })
            .collect();

        builder
            .text_constants(strings.make_text_constants())
            .ontol_domain_meta(OntolDomainMeta {
                bool: self.primitives.bool,
                i64: self.primitives.i64,
                f64: self.primitives.f64,
                text: self.primitives.text,
                open_data_relationship: self.primitives.open_data_relationship,
            })
            .lib(self.codegen_tasks.result_lib)
            .docs(docs)
            .const_procs(self.codegen_tasks.result_const_procs)
            .map_meta_table(map_meta_table)
            .named_forward_maps(self.codegen_tasks.result_named_forward_maps)
            .serde_operators(serde_operators)
            .dynamic_sequence_operator_addr(dynamic_sequence_operator_addr)
            .property_flows(property_flows)
            .string_like_types(self.defs.string_like_types)
            .text_patterns(self.text_patterns.text_patterns)
            .value_generators(self.relations.value_generators)
            .domain_interfaces(domain_interfaces)
            .build()
    }

    fn find_data_relationships(
        &self,
        type_def_id: DefId,
        union_member_cache: &UnionMemberCache,
        strings: &mut Strings<'m>,
    ) -> IndexMap<PropertyId, DataRelationshipInfo> {
        let mut data_relationships = IndexMap::default();
        self.add_inherent_data_relationships(type_def_id, &mut data_relationships, strings);

        if let Some(ReprKind::StructIntersection(members)) =
            self.seal_ctx.get_repr_kind(&type_def_id)
        {
            for (member_def_id, _) in members {
                self.add_inherent_data_relationships(
                    *member_def_id,
                    &mut data_relationships,
                    strings,
                );
            }
        }

        if let Some(union_memberships) = union_member_cache.cache.get(&type_def_id) {
            for union_def_id in union_memberships {
                let Some(properties) = self.relations.properties_by_def_id(*union_def_id) else {
                    continue;
                };
                let Some(table) = &properties.table else {
                    continue;
                };

                for property_id in table.keys() {
                    if let Some(data_relationship) = self.generate_data_relationship_info(
                        *property_id,
                        DataRelationshipSource::ByUnionProxy,
                        strings,
                    ) {
                        data_relationships.insert(*property_id, data_relationship);
                    }
                }
            }
        }

        data_relationships
    }

    fn add_inherent_data_relationships(
        &self,
        type_def_id: DefId,
        output: &mut IndexMap<PropertyId, DataRelationshipInfo>,
        strings: &mut Strings<'m>,
    ) {
        let Some(properties) = self.relations.properties_by_def_id(type_def_id) else {
            return;
        };
        if let Some(table) = &properties.table {
            for property_id in table.keys() {
                if let Some(data_relationship) = self.generate_data_relationship_info(
                    *property_id,
                    DataRelationshipSource::Inherent,
                    strings,
                ) {
                    output.insert(*property_id, data_relationship);
                }
            }
        }
    }

    fn generate_data_relationship_info(
        &self,
        property_id: PropertyId,
        source: DataRelationshipSource,
        strings: &mut Strings<'m>,
    ) -> Option<DataRelationshipInfo> {
        let meta = self.defs.relationship_meta(property_id.relationship_id);

        let (source_def_id, _, _) = meta.relationship.by(property_id.role);
        let (target_def_id, _, _) = meta.relationship.by(property_id.role.opposite());

        let DefKind::TextLiteral(subject_name) = meta.relation_def_kind.value else {
            return None;
        };
        let Some(target_properties) = self.relations.properties_by_def_id(target_def_id) else {
            return None;
        };
        let Some(repr_kind) = self.seal_ctx.get_repr_kind(&target_def_id) else {
            return None;
        };

        let graph_rel_params = match meta.relationship.rel_params {
            RelParams::Type(def_id) => Some(def_id),
            RelParams::Unit | RelParams::IndexRange(_) => None,
        };

        let (data_relationship_kind, target) = match repr_kind {
            ReprKind::StructUnion(members) => {
                let target = DataRelationshipTarget::Union {
                    union_def_id: target_def_id,
                    variants: members.iter().map(|(def_id, _)| *def_id).collect(),
                };

                if members.iter().all(|(member_def_id, _)| {
                    self.relations
                        .properties_by_def_id(*member_def_id)
                        .map(|properties| properties.identified_by.is_some())
                        .unwrap_or(false)
                }) {
                    (
                        DataRelationshipKind::EntityGraph {
                            rel_params: graph_rel_params,
                        },
                        target,
                    )
                } else {
                    (DataRelationshipKind::Tree, target)
                }
            }
            _ => {
                let target = DataRelationshipTarget::Unambiguous(target_def_id);
                if target_properties.identified_by.is_some() {
                    (
                        DataRelationshipKind::EntityGraph {
                            rel_params: graph_rel_params,
                        },
                        target,
                    )
                } else {
                    let source_properties = self.relations.properties_by_def_id(source_def_id);
                    let is_entity_id = source_properties
                        .map(|properties| {
                            properties.identified_by == Some(property_id.relationship_id)
                        })
                        .unwrap_or(false);

                    (
                        if is_entity_id {
                            DataRelationshipKind::Id
                        } else {
                            DataRelationshipKind::Tree
                        },
                        target,
                    )
                }
            }
        };

        Some(DataRelationshipInfo {
            kind: data_relationship_kind,
            subject_cardinality: meta.relationship.subject_cardinality,
            object_cardinality: meta.relationship.object_cardinality,
            subject_name: strings.intern_constant(subject_name),
            object_name: meta
                .relationship
                .object_prop
                .map(|prop| strings.intern_constant(prop)),
            source,
            target,
        })
    }

    fn entity_info(
        &self,
        type_def_id: DefId,
        name: TextConstant,
        serde_generator: &mut SerdeGenerator,
        data_relationships: &IndexMap<PropertyId, DataRelationshipInfo>,
    ) -> Option<EntityInfo> {
        let properties = self.relations.properties_by_def_id(type_def_id)?;
        let id_relationship_id = properties.identified_by?;

        let identifies_meta = self.defs.relationship_meta(id_relationship_id);

        // inherent properties are the properties that are _not_ entity relationships:
        let mut inherent_property_count = 0;

        for data_relationship in data_relationships.values() {
            if matches!(data_relationship.kind, DataRelationshipKind::Tree) {
                inherent_property_count += 1;
            }
        }

        let inherent_primary_id_meta = self.find_inherent_primary_id(type_def_id, properties);

        let id_value_generator = if let Some(inherent_primary_id_meta) = &inherent_primary_id_meta {
            self.relations
                .value_generators
                .get(&inherent_primary_id_meta.relationship_id)
                .cloned()
        } else {
            None
        };

        Some(EntityInfo {
            name,
            // The entity is self-identifying if it has an inherent primary_id and that is its only inherent property.
            // TODO: Is the entity still self-identifying if it has only an external primary id (i.e. it is a unit type)?
            is_self_identifying: inherent_primary_id_meta.is_some() && inherent_property_count <= 1,
            id_relationship_id: match inherent_primary_id_meta {
                Some(inherent_meta) => inherent_meta.relationship_id,
                None => id_relationship_id,
            },
            id_value_def_id: identifies_meta.relationship.subject.0,
            id_value_generator,
            id_operator_addr: serde_generator
                .gen_addr_lazy(SerdeKey::Def(SerdeDef::new(
                    identifies_meta.relationship.subject.0,
                    SerdeModifier::NONE,
                )))
                .unwrap(),
        })
    }

    fn find_inherent_primary_id(
        &self,
        _entity_id: DefId,
        properties: &Properties,
    ) -> Option<RelationshipMeta<'_, 'm>> {
        let id_relationship_id = properties.identified_by?;
        let inherent_id = self
            .relations
            .inherent_id_map
            .get(&id_relationship_id)
            .cloned()?;
        let map = properties.table.as_ref()?;
        let _property = map.get(&PropertyId::subject(inherent_id))?;

        Some(self.defs.relationship_meta(inherent_id))
    }

    fn package_ids(&self) -> Vec<PackageId> {
        self.namespaces.namespaces.keys().copied().collect()
    }

    /// Seal all the types in a single domain.
    fn seal_domain(&mut self, package_id: PackageId) {
        debug!("seal {package_id:?}");

        let iterator = self.defs.iter_package_def_ids(package_id);
        let mut type_check = self.type_check();

        for def_id in iterator {
            type_check.seal_def(def_id);
        }

        self.seal_ctx.mark_domain_sealed(package_id);

        // Various cleanup/normalization
        for def_id in self.defs.iter_package_def_ids(package_id) {
            let Some(def) = self.defs.table.get_mut(&def_id) else {
                // Can happen in error cases
                continue;
            };

            if let DefKind::Relationship(relationship) = &mut def.kind {
                // Reset RelParams::Type back to RelParams::Unit if its representation is ReprKind::Unit.
                // This simplifies later compiler stages, that can trust RelParams::Type is a type with real data in it.
                if let RelParams::Type(rel_def_id) = &relationship.rel_params {
                    if matches!(
                        self.seal_ctx.get_repr_kind(rel_def_id).unwrap(),
                        ReprKind::Unit
                    ) {
                        relationship.rel_params = RelParams::Unit;
                    }
                }
            }
        }
    }

    fn unique_domain_names(&self) -> FnvHashMap<PackageId, TextConstant> {
        let mut map: HashMap<TextConstant, PackageId> = HashMap::new();
        map.insert(self.strings.get_constant("ontol").unwrap(), ONTOL_PKG);

        for (package_id, name) in self.package_names.iter().cloned() {
            if map.contains_key(&name) {
                todo!(
                    "Two distinct domains are called `{name}`. This is not handled yet",
                    name = &self[name]
                );
            }

            map.insert(name, package_id);
        }

        // invert
        map.into_iter()
            .map(|(name, package_id)| (package_id, name))
            .collect()
    }

    /// Check for errors and bail out of the compilation process now, if in error state.
    pub(crate) fn check_error(&mut self) -> Result<(), UnifiedCompileError> {
        if self.errors.errors.is_empty() {
            Ok(())
        } else {
            Err(UnifiedCompileError {
                errors: std::mem::take(&mut self.errors.errors),
            })
        }
    }

    pub(crate) fn push_error(&mut self, error: SpannedCompileError) {
        self.errors.errors.push(error);
    }
}

impl<'m> AsRef<Defs<'m>> for Compiler<'m> {
    fn as_ref(&self) -> &Defs<'m> {
        &self.defs
    }
}

impl<'m> AsRef<DefTypes<'m>> for Compiler<'m> {
    fn as_ref(&self) -> &DefTypes<'m> {
        &self.def_types
    }
}

impl<'m> AsRef<Relations> for Compiler<'m> {
    fn as_ref(&self) -> &Relations {
        &self.relations
    }
}

impl<'m> Index<TextConstant> for Compiler<'m> {
    type Output = str;

    fn index(&self, index: TextConstant) -> &Self::Output {
        &self.strings[index]
    }
}<|MERGE_RESOLUTION|>--- conflicted
+++ resolved
@@ -34,11 +34,7 @@
         DataRelationshipTarget, Domain, EntityInfo, MapLossiness, MapMeta, OntolDomainMeta,
         Ontology, TypeInfo, TypeKind,
     },
-<<<<<<< HEAD
-    text_like_types::TextLikeType,
-=======
     text::TextConstant,
->>>>>>> 16842067
     value::PropertyId,
     DefId, PackageId,
 };
@@ -326,12 +322,7 @@
 
                 domain.add_type(TypeInfo {
                     def_id: type_def_id,
-<<<<<<< HEAD
-                    kind: self.defs.def_kind(type_def_id).as_type_kind(),
-                    public: match self.defs.def_kind(type_def_id) {
-=======
                     public: match def_kind {
->>>>>>> 16842067
                         DefKind::Type(TypeDef { visibility, .. }) => {
                             matches!(visibility, DefVisibility::Public)
                         }
